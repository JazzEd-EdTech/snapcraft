# -*- Mode:Python; indent-tabs-mode:nil; tab-width:4 -*-
#
# Copyright (C) 2015 Canonical Ltd
#
# This program is free software: you can redistribute it and/or modify
# it under the terms of the GNU General Public License version 3 as
# published by the Free Software Foundation.
#
# This program is distributed in the hope that it will be useful,
# but WITHOUT ANY WARRANTY; without even the implied warranty of
# MERCHANTABILITY or FITNESS FOR A PARTICULAR PURPOSE.  See the
# GNU General Public License for more details.
#
# You should have received a copy of the GNU General Public License
# along with this program.  If not, see <http://www.gnu.org/licenses/>.

import glob
import logging
import os
import shlex
import subprocess
import sys
import tempfile
import time

import yaml

import snapcraft.plugin
import snapcraft.yaml
from snapcraft import common


logger = logging.getLogger(__name__)


def init(args):
    if os.path.exists("snapcraft.yaml"):
        logger.error('snapcraft.yaml already exists!')
        sys.exit(1)
    yaml = 'parts:\n'
    for part_name in args.part:
        part = snapcraft.plugin.load_plugin(part_name, part_name, load_code=False)
        yaml += '    ' + part.names()[0] + ':\n'
        for opt in part.config.get('options', []):
            if part.config['options'][opt].get('required', False):
                yaml += '        ' + opt + ':\n'
    yaml = yaml.strip()
    with open('snapcraft.yaml', mode='w+') as f:
        f.write(yaml)
    logger.info('Wrote the following as snapcraft.yaml.')
    print()
    print(yaml)
    sys.exit(0)


def shell(args):
    config = snapcraft.yaml.Config()
    common.env = config.stage_env()
    userCommand = args.userCommand
    if not userCommand:
        userCommand = ['/usr/bin/env', 'PS1=\[\e[1;32m\]snapcraft:\w\$\[\e[0m\] ', '/bin/bash', '--norc']
    common.run(userCommand)


def wrap_exe(relexepath):
    snapdir = common.get_snapdir()
    exepath = os.path.join(snapdir, relexepath)
    wrappath = exepath + '.wrapper'

    try:
        os.remove(wrappath)
    except Exception:
        pass

    wrapexec = '$SNAP_APP_PATH/{}'.format(relexepath)
    if not os.path.exists(exepath) and '/' not in relexepath:
        # If it doesn't exist it might be in the path
        logger.info('Checking to see if "{}" is in the $PATH'.format(relexepath))
        with tempfile.NamedTemporaryFile('w+') as tempf:
            script = ('#!/bin/sh\n' +
                      '{}\n'.format(snapcraft.common.assemble_env()) +
                      'which "{}"\n'.format(relexepath))
            tempf.write(script)
            tempf.flush()
            if snapcraft.common.run(['/bin/sh', tempf.name], cwd=snapdir):
                wrapexec = relexepath
            else:
                logger.warning('Warning: unable to find "{}" in the path'.format(relexepath))

    assembled_env = common.assemble_env().replace(snapdir, '$SNAP_APP_PATH')
    script = ('#!/bin/sh\n' +
              '{}\n'.format(assembled_env) +
              'exec "{}" $*\n'.format(wrapexec))

    with open(wrappath, 'w+') as f:
        f.write(script)

    os.chmod(wrappath, 0o755)

    return os.path.relpath(wrappath, snapdir)


def snap(args):
    cmd(args)

    # Ensure the snappy metadata files are correct
    config = snapcraft.yaml.Config()

    if 'snappy-metadata' in config.data:
        common.run(
            ['cp', '-arvT', config.data['snappy-metadata'], common.get_snapdir() + '/meta'])
    if not os.path.exists('snap/meta/package.yaml'):
        logger.error("Missing snappy metadata file 'meta/package.yaml'.  Try specifying 'snappy-metadata' in snapcraft.yaml, pointing to a meta directory in your source tree.")
        sys.exit(1)

    # wrap all included commands
    with open("snap/meta/package.yaml", 'r') as f:
        package = yaml.load(f)

    common.env = config.snap_env()

    def replace_cmd(execparts, cmd):
        newparts = [cmd] + execparts[1:]
        return ' '.join([shlex.quote(x) for x in newparts])

    for binary in package.get('binaries', []):
        execparts = shlex.split(binary.get('exec', binary['name']))
        execwrap = wrap_exe(execparts[0])
        if 'exec' in binary:
            binary['exec'] = replace_cmd(execparts, execwrap)
        else:
            binary['name'] = os.path.basename(binary['name'])
            binary['exec'] = replace_cmd(execparts, execwrap)

    for binary in package.get('services', []):
        startpath = binary.get('start')
        if startpath:
            startparts = shlex.split(startpath)
            startwrap = wrap_exe(startparts[0])
            binary['start'] = replace_cmd(startparts, startwrap)
        stoppath = binary.get('stop')
        if stoppath:
            stopparts = shlex.split(stoppath)
            stopwrap = wrap_exe(stopparts[0])
            binary['stop'] = replace_cmd(stopparts, stopwrap)

<<<<<<< HEAD
    if not package.get('architecture', None):
        package['architecture'] = common.get_arch()
=======
    # Set architecture if none provided
    if 'architecture' not in package and 'architectures' not in package:
        package['architecture'] = snapcraft.common.get_arch()
>>>>>>> 3e8a5599

    with open("snap/meta/package.yaml", 'w') as f:
        yaml.dump(package, f, default_flow_style=False)


def assemble(args):
    args.cmd = 'snap'
    snap(args)
    common.run(['snappy', 'build', common.get_snapdir()])


def run(args):
    qemudir = os.path.join(os.getcwd(), "image")
    qemu_img = os.path.join(qemudir, "15.04.img")
    if not os.path.exists(qemu_img):
            try:
                os.makedirs(qemudir)
            except FileExistsError:
                pass
            common.run(
                ['sudo', 'ubuntu-device-flash', 'core', '--developer-mode', '--enable-ssh', '15.04', '-o', qemu_img],
                cwd=qemudir)
    qemu = subprocess.Popen(
        ["kvm", "-m", "768", "-nographic",
         "-snapshot", "-redir", "tcp:8022::22", qemu_img],
        stdin=subprocess.PIPE)
    n = tempfile.NamedTemporaryFile()
    ssh_opts = [
        "-oStrictHostKeyChecking=no",
        "-oUserKnownHostsFile=%s" % n.name
    ]
    while True:
        ret_code = subprocess.call(
            ["ssh"] + ssh_opts +
            ["ubuntu@localhost", "-p", "8022", "true"])
        if ret_code == 0:
            break
        print("Waiting for device")
        time.sleep(1)
    snap_dir = os.path.join(os.getcwd(), "snap")
    # copy the snap
    snaps = glob.glob(snap_dir + "/*.snap")
    subprocess.call(
        ["scp"] + ssh_opts + [
            "-P", "8022", "-r"] + snaps + ["ubuntu@localhost:~/"])
    # install the snap
    ret_code = subprocess.call(
        ["ssh"] + ssh_opts +
        ["ubuntu@localhost", "-p", "8022", "sudo snappy install  *.snap"])
    # "login"
    subprocess.call(
        ["ssh"] + ssh_opts + ["-p", "8022", "ubuntu@localhost"],
        preexec_fn=os.setsid)
    qemu.kill()


def check_for_collisions(parts):
    partsFiles = {}
    for part in parts:
        # Gather our own files up
        partFiles = set()
        for root, dirs, files in os.walk(part.installdir):
            partFiles |= set([os.path.join(root, f) for f in files])
        partFiles = set([os.path.relpath(x, part.installdir) for x in partFiles])

        # Scan previous parts for collisions
        for otherPartName in partsFiles:
            common = partFiles & partsFiles[otherPartName]
            if common:
                logger.error('Error: parts %s and %s have the following files in common:\n  %s' % (otherPartName, part.names()[0], '\n  '.join(sorted(common))))
                return False

        # And add our files to the list
        partsFiles[part.names()[0]] = partFiles

    return True


def cmd(args):
    forceAll = args.force
    forceCommand = None

    cmds = [args.cmd]

    if cmds[0] in common.COMMAND_ORDER:
        forceCommand = cmds[0]
        cmds = common.COMMAND_ORDER[0:common.COMMAND_ORDER.index(cmds[0]) + 1]

    config = snapcraft.yaml.Config()

    # Install local packages that we need
    if config.build_tools:
        newPackages = []
        for checkpkg in config.build_tools:
            if subprocess.call(['dpkg-query', '-s', checkpkg], stdout=subprocess.DEVNULL, stderr=subprocess.DEVNULL) != 0:
                newPackages.append(checkpkg)
        if newPackages:
            print("Installing required packages on the host system: " + ", ".join(newPackages))
            subprocess.call(['sudo', 'apt-get', '-y', 'install'] + newPackages, stdout=subprocess.DEVNULL)

    for part in config.all_parts:
        for cmd in cmds:
            if cmd == 'stage':
                # This ends up running multiple times, as each part gets to its
                # staging cmd.  That's inefficient, but largely OK.
                # FIXME: fix the above by iterating over cmds before iterating
                # all_parts.  But then we need to make sure we continue to handle
                # cases like go, where you want go built before trying to pull
                # a go project.
                if not check_for_collisions(config.all_parts):
                    sys.exit(1)

            common.env = config.build_env_for_part(part)
            force = forceAll or cmd == forceCommand
            if not getattr(part, cmd)(force=force):
                logger.error('Failed doing %s for %s!' % (cmd, part.names()[0]))
                sys.exit(1)<|MERGE_RESOLUTION|>--- conflicted
+++ resolved
@@ -144,14 +144,9 @@
             stopwrap = wrap_exe(stopparts[0])
             binary['stop'] = replace_cmd(stopparts, stopwrap)
 
-<<<<<<< HEAD
-    if not package.get('architecture', None):
-        package['architecture'] = common.get_arch()
-=======
     # Set architecture if none provided
     if 'architecture' not in package and 'architectures' not in package:
         package['architecture'] = snapcraft.common.get_arch()
->>>>>>> 3e8a5599
 
     with open("snap/meta/package.yaml", 'w') as f:
         yaml.dump(package, f, default_flow_style=False)
