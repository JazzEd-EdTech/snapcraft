--- conflicted
+++ resolved
@@ -44,11 +44,7 @@
         }
 
     def test_plain_no_binaries_or_services(self):
-<<<<<<< HEAD
-        y = meta._compose_package_yaml(self.config_data, ['armhf', 'amd64'])
-=======
         y = meta._compose_package_yaml('meta', self.config_data, ['armhf', 'amd64'])
->>>>>>> b3ef72a7
 
         expected = {
             'name': 'my-package',
@@ -61,11 +57,7 @@
         self.assertEqual(y, expected)
 
     def test_plain_no_binaries_or_services_or_arches(self):
-<<<<<<< HEAD
-        y = meta._compose_package_yaml(self.config_data, None)
-=======
         y = meta._compose_package_yaml('meta', self.config_data, None)
->>>>>>> b3ef72a7
 
         expected = {
             'name': 'my-package',
@@ -207,12 +199,6 @@
             'description': 'my description',
             'summary': 'my summary',
             'icon': 'my-icon.png',
-<<<<<<< HEAD
-            'config': 'bin/config'
-        }
-
-        self.meta_dir = os.path.join(os.path.abspath(os.curdir), 'snap', 'meta')
-=======
             'config': 'bin/config',
             'binaries': [
                 {
@@ -228,7 +214,6 @@
 
         self.meta_dir = os.path.join(os.path.abspath(os.curdir), 'snap', 'meta')
         self.hooks_dir = os.path.join(self.meta_dir, 'hooks')
->>>>>>> b3ef72a7
 
         self.expected_open_calls = [
             call(os.path.join(self.meta_dir, 'package.yaml'), 'w'),
@@ -240,8 +225,6 @@
             call().__enter__().write(' '),
             call().__enter__().write('amd64'),
             call().__enter__().write('\n'),
-<<<<<<< HEAD
-=======
             call().__enter__().write('binaries'),
             call().__enter__().write(':'),
             call().__enter__().write('\n'),
@@ -274,7 +257,6 @@
             call().__enter__().write(' '),
             call().__enter__().write('meta/file.seccomp'),
             call().__enter__().write('\n'),
->>>>>>> b3ef72a7
             call().__enter__().write('icon'),
             call().__enter__().write(':'),
             call().__enter__().write(' '),
@@ -309,11 +291,6 @@
             call().__exit__(None, None, None),
         ]
 
-<<<<<<< HEAD
-        self.hooks_dir = os.path.join(self.meta_dir, 'hooks')
-
-=======
->>>>>>> b3ef72a7
     @patch('snapcraft.meta._write_wrap_exe')
     @patch('snapcraft.meta.open', create=True)
     def test_create_meta(self, mock_the_open, mock_wrap_exe):
@@ -325,14 +302,6 @@
         ])
 
         mock_the_open.assert_has_calls(self.expected_open_calls)
-<<<<<<< HEAD
-        mock_wrap_exe.assert_called_once_with(
-            'bin/config',
-            os.path.join(os.path.abspath(os.curdir), 'snap', 'meta', 'hooks', 'config'),
-            args=[],
-            cwd='$SNAP_APP_PATH',
-        )
-=======
         mock_wrap_exe.assert_has_calls([
             call(
                 '$SNAP_APP_PATH/bin/bash',
@@ -386,36 +355,6 @@
 
         self.mock_makedirs.assert_called_once_with(self.meta_dir, exist_ok=True)
         mock_the_open.assert_has_calls(self.expected_open_calls)
->>>>>>> b3ef72a7
-
-    @patch('snapcraft.meta._write_wrap_exe')
-    @patch('snapcraft.meta.open', create=True)
-    def test_create_meta_with_vararg_config(self, mock_the_open, mock_wrap_exe):
-        self.config_data['config'] = 'python3 my.py --config'
-
-        meta.create(self.config_data, ['amd64'])
-
-        self.mock_makedirs.assert_has_calls([
-            call(self.meta_dir, exist_ok=True),
-            call(self.hooks_dir),
-        ])
-
-        mock_the_open.assert_has_calls(self.expected_open_calls)
-        mock_wrap_exe.assert_called_once_with(
-            'python3',
-            os.path.join(os.path.abspath(os.curdir), 'snap', 'meta', 'hooks', 'config'),
-            args=['my.py', '--config'],
-            cwd='$SNAP_APP_PATH',
-        )
-
-    @patch('snapcraft.meta.open', create=True)
-    def test_create_meta_without_config(self, mock_the_open):
-        del self.config_data['config']
-
-        meta.create(self.config_data, ['amd64'])
-
-        self.mock_makedirs.assert_called_once_with(self.meta_dir, exist_ok=True)
-        mock_the_open.assert_has_calls(self.expected_open_calls)
 
 
 # TODO this needs more tests.
