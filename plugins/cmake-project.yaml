--- conflicted
+++ resolved
@@ -1,9 +1,4 @@
 module: cmake_project
-<<<<<<< HEAD
-systemPackages: [cmake]
-accepts-source-options: true
-options:
-=======
 build-tools: [cmake]
 options:
     source:
@@ -11,6 +6,5 @@
     source-type:
     source-tag:
     source-branch:
->>>>>>> b2a2c0ab
     configflags:
         required: false